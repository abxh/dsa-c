--- conflicted
+++ resolved
@@ -31,15 +31,10 @@
 
 /**
  * @def stack_for_each
- * @brief Iterate over the values in the stack from the top value.
+ * @brief Iterate over the values in the stack from the top value or the first-to-be-popped value.
  * @param[in] stack_ptr Stack pointer.
-<<<<<<< HEAD
- * @param[out] count Number of values iterated as `size_t`.
- * @param[out] value Value at `count - 1` as `size_t`.
-=======
  * @param[out] count Number of elements iterated as `size_t`.
  * @param[out] value Value at `count - 1` as `VALUE_TYPE`.
->>>>>>> d268c816
  */
 #ifndef stack_for_each
 #define stack_for_each(stack_ptr, count, value) __stack_for_each(stack_ptr, count, value)
@@ -53,8 +48,8 @@
  * Defaults to int, so LSPs in editors can pick up the symbols better.
  */
 #ifndef VALUE_TYPE
+#error "must define VALUE_TYPE. defaulting to int."
 #define VALUE_TYPE int
-#error "must define VALUE_TYPE. defaulting to int."
 #endif
 
 /**
@@ -78,23 +73,15 @@
 #endif
 
 /**
-<<<<<<< HEAD
- * @brief Generated stack struct type for a value type.
-=======
  * @brief Generated stack struct type for a given value type.
->>>>>>> d268c816
  */
 typedef struct {
     size_t count;       ///< number of values in the stack.
     size_t capacity;    ///< total number of values the stack can store.
     VALUE_TYPE* values; ///< array containing the values in the stack.
 
-<<<<<<< HEAD
-    void* allocator_context_ptr;      ///< internal data in an allocator.
-=======
-    void* allocator_context_ptr;      ///< internal data of allocator instance.
->>>>>>> d268c816
-    allocator_ops_type allocator_ops; ///< allocator operations.
+    void* allocator_context_ptr;      ///< pointer to internal data of an allocator.
+    allocator_ops_type allocator_ops; ///< allocator operation functions grouped together as a struct.
 } STACK_TYPE;
 
 /**
@@ -104,9 +91,9 @@
  * @param[in] allocator_context_ptr Pointer to allocator context.
  * @param[in] allocator_ops Struct pointing to allocator operations.
  * @return The stack pointer.
- * @retval NULL
- * - If initial_capacity is 0.
- * - If `initial_capacity * sizeof(VALUE_TYPE)` cannot be expressed with size_t.
+ * @retval `NULL`
+ * - If `initial_capacity` is 0.
+ * - If `initial_capacity * sizeof(VALUE_TYPE)` cannot be expressed with `size_t`.
  * - If no memory space is available.
  */
 static inline STACK_TYPE* JOIN(__STACK_PREFIX, create_with_specified)(size_t initial_capacity, void* allocator_context_ptr,
@@ -136,7 +123,7 @@
  * @brief Create a stack with a default capacity and standard allocator (aka `malloc`).
  *
  * @return The stack pointer.
- * @retval NULL If no memory space is available.
+ * @retval `NULL` If no memory space is available.
  */
 static inline STACK_TYPE* JOIN(__STACK_PREFIX, create)(void) {
     return JOIN(__STACK_PREFIX, create_with_specified)(512, NULL, std_allocator_ops);
@@ -159,39 +146,76 @@
 }
 
 /**
-<<<<<<< HEAD
- * @brief Get value at index.
- *
- * Assumes stack\_ptr is not NULL and index is strictly less than stack count.
-=======
  * @brief Clone an existing stack.
  *
- * @param[in] stack_ptr The pointer of the stack to clone.
+ * @param stack_ptr The pointer of the stack to clone.
  * @return A pointer to the clone of the original stack.
- * @retval NULL
+ * @retval `NULL`
  * - If no memory space is available.
- * - If stack_ptr is NULL.
+ * - If stack_ptr is `NULL`.
  */
 static inline STACK_TYPE* JOIN(__STACK_PREFIX, clone)(const STACK_TYPE* stack_ptr) {
     if (!stack_ptr) {
         return NULL;
     }
-    STACK_TYPE* other_stack_ptr = JOIN(__STACK_PREFIX, create_with_specified)(stack_ptr->capacity, NULL, std_allocator_ops);
+    STACK_TYPE* other_stack_ptr =
+        JOIN(__STACK_PREFIX, create_with_specified)(stack_ptr->capacity, stack_ptr->allocator_context_ptr, stack_ptr->allocator_ops);
     if (!other_stack_ptr) {
         return NULL;
     }
     memcpy(other_stack_ptr->values, stack_ptr->values, sizeof(VALUE_TYPE) * stack_ptr->count);
-    other_stack_ptr->count = other_stack_ptr->count;
-    other_stack_ptr->capacity = other_stack_ptr->capacity;
+    other_stack_ptr->count = stack_ptr->count;
+    other_stack_ptr->capacity = stack_ptr->capacity;
 
     return other_stack_ptr;
 }
 
 /**
+ * @brief Get the number of values in the stack.
+ *
+ * Asserts stack_ptr is not `NULL`.
+ *
+ * @param[in] stack_ptr The stack pointer.
+ * @return The number of elements as `size_t`.
+ */
+static inline size_t JOIN(__STACK_PREFIX, count)(const STACK_TYPE* stack_ptr) {
+    assert(NULL != stack_ptr);
+
+    return stack_ptr->count;
+}
+
+/**
+ * @brief Get the number of values allocated for in the stack. Capacity is grown as needed.
+ *
+ * Assumes stack_ptr is not `NULL`.
+ *
+ * @param[in] stack_ptr The stack pointer.
+ * @return The current capacity as `size_t`.
+ */
+static inline size_t JOIN(__STACK_PREFIX, capacity)(const STACK_TYPE* stack_ptr) {
+    assert(NULL != stack_ptr);
+
+    return stack_ptr->capacity;
+}
+
+/**
+ * @brief Check if stack is empty.
+ *
+ * Asserts stack_ptr is not `NULL`.
+ *
+ * @param[in] stack_ptr The stack pointer.
+ * @return A boolean indicating whether the stack is empty.
+ */
+static inline bool JOIN(__STACK_PREFIX, is_empty)(const STACK_TYPE* stack_ptr) {
+    assert(NULL != stack_ptr);
+
+    return 0 == stack_ptr->count;
+}
+
+/**
  * @brief Get value at index.
  *
- * Asserts stack_ptr is not NULL and index is strictly less than stack count.
->>>>>>> d268c816
+ * Asserts stack_ptr is not `NULL` and index is strictly less than stack count.
  *
  * @param[in] stack_ptr The stack pointer.
  * @param[in] index Index at which the value lies.
@@ -207,133 +231,43 @@
 /**
  * @brief Get the value from the top of the stack.
  *
-<<<<<<< HEAD
- * Assumes stack\_ptr is not NULL.
-=======
- * Asserts stack_ptr is not NULL.
->>>>>>> d268c816
+ * Asserts stack_ptr is not `NULL` and stack is not empty.
  *
  * @param[in] stack_ptr The stack pointer.
  * @return The value as VALUE_TYPE.
  */
 static inline VALUE_TYPE JOIN(__STACK_PREFIX, top)(const STACK_TYPE* stack_ptr) {
     assert(NULL != stack_ptr);
+#define T_stack_is_empty JOIN(__STACK_PREFIX, is_empty)
+    assert(!T_stack_is_empty(stack_ptr));
+#undef T_stack_is_empty
 
     return stack_ptr->values[stack_ptr->count - 1];
 }
 
 /**
- * @brief Get the number of values in the stack.
- *
-<<<<<<< HEAD
- * Assumes stack\_ptr is not NULL.
- *
- * @param stack\_ptr The stack pointer.
- * @return The number of values as size_t.
-=======
- * Asserts stack_ptr is not NULL.
- *
- * @param[in] stack_ptr The stack pointer.
- * @return The number of elements as size_t.
->>>>>>> d268c816
- */
-static inline size_t JOIN(__STACK_PREFIX, count)(const STACK_TYPE* stack_ptr) {
-    assert(NULL != stack_ptr);
-
-    return stack_ptr->count;
-}
-
-/**
-<<<<<<< HEAD
- * @brief Get the number of values allocated for in the stack. Capacity is grown as needed.
- *
- * Assumes stack\_ptr is not NULL.
-=======
- * @brief Get the number of elements preallocated for in the stack (currently).
- *
- * Asserts stack_ptr is not NULL.
->>>>>>> d268c816
- *
- * @param[in] stack_ptr The stack pointer.
- * @return The current capacity as size_t.
- */
-static inline size_t JOIN(__STACK_PREFIX, capacity)(const STACK_TYPE* stack_ptr) {
-    assert(NULL != stack_ptr);
-
-    return stack_ptr->capacity;
-}
-
-/**
- * @brief Check if stack is empty.
- *
-<<<<<<< HEAD
- * Assumes stack\_ptr is not NULL.
-=======
- * Asserts stack_ptr is not NULL.
->>>>>>> d268c816
- *
- * @param[in] stack_ptr The stack pointer.
- * @return A boolean indicating whether the stack is empty.
- */
-static inline bool JOIN(__STACK_PREFIX, is_empty)(const STACK_TYPE* stack_ptr) {
-    assert(NULL != stack_ptr);
-
-    return 0 == stack_ptr->count;
-}
-
-
-
-/**
- * @brief Peek at the stack and get it's top value.
- *
-<<<<<<< HEAD
- * Assumes stack\_ptr is not NULL.
-=======
- * Asserts stack_ptr is not NULL.
->>>>>>> d268c816
+ * @brief Peek at the stack and get it's first-to-be-popped top value.
+ *
+ * Asserts stack_ptr is not `NULL` and stack is not empty.
  *
  * @param[in] stack_ptr The stack pointer.
  * @return The value as VALUE_TYPE.
  */
 static inline VALUE_TYPE JOIN(__STACK_PREFIX, peek)(const STACK_TYPE* stack_ptr) {
-    assert(NULL != stack_ptr);
-
-    return stack_ptr->values[stack_ptr->count - 1];
-}
-
-/**
- * @brief Pop a value from the stack and return the value.
- *
-<<<<<<< HEAD
- * Assumes stack\_ptr is not NULL.
-=======
- * Asserts stack_ptr is not NULL.
->>>>>>> d268c816
- *
- * @param[in] stack_ptr The stack pointer.
- * @return The value as VALUE_TYPE.
- */
-static inline VALUE_TYPE JOIN(__STACK_PREFIX, pop)(STACK_TYPE* stack_ptr) {
-    assert(NULL != stack_ptr);
-
-    return stack_ptr->values[--stack_ptr->count];
+    return JOIN(__STACK_PREFIX, top)(stack_ptr);
 }
 
 /**
  * @brief Push a value onto the stack.
  *
-<<<<<<< HEAD
- * Assumes stack\_ptr is not NULL.
-=======
- * Asserts stack_ptr is not NULL.
->>>>>>> d268c816
+ * Asserts stack_ptr is not `NULL`.
  *
  * @param[in] stack_ptr The stack pointer.
  * @param[in] value The value to work with.
  * @return A boolean indicating whether the value was stored, depending on whether
  *         the stack could be resized when full.
  * @retval false
- * - If `current capacaity * sizeof(VALUE_TYPE) * 2` cannot be expressed with size_t.
+ * - If `current capacity * sizeof(VALUE_TYPE) * 2` cannot be expressed with `size_t`.
  * - If no memory space is available.
  */
 static inline bool JOIN(__STACK_PREFIX, push)(STACK_TYPE* stack_ptr, VALUE_TYPE value) {
@@ -358,31 +292,23 @@
 }
 
 /**
- * @brief Clone an existing stack.
- *
- * @param stack\_ptr The pointer of the stack to clone.
- * @return A pointer to the clone of the original stack.
- * @retval NULL
- * - If no memory space is available.
- * - If stack_ptr is NULL.
- */
-static inline STACK_TYPE* JOIN(__STACK_PREFIX, clone)(const STACK_TYPE* stack_ptr) {
-    if (!stack_ptr) {
-        return NULL;
-    }
-    STACK_TYPE* other_stack_ptr = JOIN(__STACK_PREFIX, create_with_specified)(stack_ptr->capacity, NULL, std_allocator_ops);
-    if (!other_stack_ptr) {
-        return NULL;
-    }
-    memcpy(other_stack_ptr->values, stack_ptr->values, sizeof(VALUE_TYPE) * stack_ptr->count);
-    other_stack_ptr->count = stack_ptr->count;
-    other_stack_ptr->capacity = stack_ptr->capacity;
-
-    return other_stack_ptr;
+ * @brief Pop a value from the stack and return the value.
+ *
+ * Asserts stack_ptr is not `NULL` and stack is not empty.
+ *
+ * @param[in] stack_ptr The stack pointer.
+ * @return The value as `VALUE_TYPE`.
+ */
+static inline VALUE_TYPE JOIN(__STACK_PREFIX, pop)(STACK_TYPE* stack_ptr) {
+    assert(NULL != stack_ptr);
+#define T_stack_is_empty JOIN(__STACK_PREFIX, is_empty)
+    assert(!T_stack_is_empty(stack_ptr));
+#undef T_stack_is_empty
+
+    return stack_ptr->values[--stack_ptr->count];
 }
 
 #undef __STACK_PREFIX
-#undef PREFIX
 #undef VALUE_TYPE
 #undef STACK_TYPE
 
