--- conflicted
+++ resolved
@@ -14,11 +14,7 @@
 /* create a new stack and return it's pointer. can return NULL and it should
  * be checked manually.*/
 static inline Stack* stack_new(void) {
-<<<<<<< HEAD
     return (Stack*)calloc(1, sizeof(Stack)); // also sets the value and next pointer to NULL
-=======
-    return (Stack*)calloc(1, sizeof(Stack)); // Also makes head NULL.
->>>>>>> adb01a5d
 }
 
 /* Return if the stack is empty. */
